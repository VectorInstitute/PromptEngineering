--- conflicted
+++ resolved
@@ -1,10 +1,6 @@
 # Training Scripts
 
-<<<<<<< HEAD
 This folder houses training scripts to run various experiemnts in `src/reference_implementations/prompt_zoo/`. More details for running each script is given below.
-=======
-This folder houses training scripts to run various experiments in `src/reference_implementations/prompt_zoo`. More details for running each script is given below.
->>>>>>> 435f1cf5
 
 ## Large scale experiments
 
@@ -32,31 +28,17 @@
 
 This script orchestrates running a hyper-parameter search for the learning rate on various kinds of prompt-tuning and fine-tuning setups. For more information on how to run each experiment individually see `experiments_notebooks/efficient_tuning_baselines.md`. __REMEMBER__ to activate your environment (as instructed above).
 
-<<<<<<< HEAD
-__NOTE__: Before running this script, you need to replace `snajafi` IN THE SCRIPT with your username to ensure that the results are logged to your path. Otherwise you'll receive permission denied errors
-
-=======
->>>>>>> 435f1cf5
 This script can be run from the top level directory as
 
 ```bash
 bash ./src/reference_implementations/prompt_zoo/training_scripts/run_sst2_sentiment_experiments.sh
 ```
 
-<<<<<<< HEAD
-After all of the experiments are complete (or while they are running) you can view the results on tensorboard by running the following. Note that `snajafi` should be replaced with your own username both in the script and below in the tensorboard command.
-
-To view the tensorboard with the training status for all of the submitted jobs:
-
-```bash
-tensorboard --logdir=/scratch/ssd004/scratch/snajafi/data_temp/torch-prompt/sst2/ --bind_all
-=======
-After all of the experiments are complete (or while they are running) you can view the results on tensorboard by running the following command. Note that `snajafi` should be replaced with your own username in the tensorboard command.
+After all of the experiments are complete (or while they are running) you can view the results on tensorboard by running the following command.
 
 To view the tensorboard with the training status for all of the submitted jobs:
 ```
-tensorboard --logdir=/scratch/ssd004/scratch/snajafi/sst2/ --bind_all
->>>>>>> 435f1cf5
+tensorboard --logdir=/scratch/ssd004/scratch/${USER}/sst2/ --bind_all
 ```
 
 __NOTE__: You will need to create a tunnel directory to the v instance that you are starting the tensorboard on. This will be one of `v1`, `v2`, or `v3`. It is written in your prompt as `username@v#`... so replace `v` in the command below with the `v#` that you have on your command line
@@ -81,20 +63,11 @@
 bash ./src/reference_implementations/prompt_zoo/training_scripts/run_sentiment_experiments_gradient_search.sh
 ```
 
-<<<<<<< HEAD
-After all of the experiments are complete (or while they are running) you can view the results on tensorboard by running the following. Note that `snajafi` should be replaced with your own username both in the script and below in the tensorboard command.
-
-To view the tensorboard with the training status for all of the submitted jobs:
-
-```bash
-tensorboard --logdir=/scratch/ssd004/scratch/snajafi/data_temp/torch-prompt/sst2/ --bind_all
-=======
 After all of the experiments are complete (or while they are running) you can view the results on tensorboard by running the following command. Note that `snajafi` should be replaced with your own username in the tensorboard command.
 
 To view the tensorboard with the training status for all of the submitted jobs and take note of the port:
 ```
-tensorboard --logdir=/scratch/ssd004/scratch/snajafi/gradient_search_longer_training/ --bind_all
->>>>>>> 435f1cf5
+tensorboard --logdir=/scratch/ssd004/scratch/${USER}/gradient_search_long_training/ --bind_all
 ```
 
 __NOTE__: You will need to create a tunnel directory to the v instance that you are starting the tensorboard on. This will be one of `v1`, `v2`, or `v3`. It is written in your prompt as `username@v#`... so replace `v` in the command below with the `v#` that you have on your command line
