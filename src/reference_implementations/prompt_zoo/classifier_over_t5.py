<<<<<<< HEAD
"""This is a module to train a classifier on top of the encoder of T5."""
from typing import Dict, Iterator, Tuple
=======
""" This is a module to train a classifier on top of the encoder of T5."""
from typing import Dict, Iterator, Tuple, Union
>>>>>>> 9ab3c7c8

import torch
from absl import flags
from transformers import T5EncoderModel, T5Tokenizer

from src.reference_implementations.prompt_zoo.prompted_t5 import MyBaseT5

FLAGS = flags.FLAGS

flags.DEFINE_integer("classifier_hidden_d", 128, "The number of hidden units used in the classifier.")
flags.DEFINE_integer("num_classes", 3, "Number of classes for sentiment analysis. Only used in linear classifier.")


class FFClassifier(torch.nn.Module):
    """A feedforward multinomial logistic regression over the T5 encoder hidden
    states."""

    def __init__(self, model_d: int) -> None:
        """Arguments:
        model_d (int): The hidden dimension of T5; 768 in T5 base.
        """
        super().__init__()

        # we wish to compare to a case where we have a prompt matrix with FLAGS.prompt_length * model_d parameters.
        # we therefore define a classifier such that we have approximately the same number of extra parameters.
        self.layer = torch.nn.Linear(model_d, FLAGS.classifier_hidden_d, bias=True)

        # using gelu activation over relu
        # https://arxiv.org/abs/1606.08415v4
        self.act = torch.nn.GELU()
        self.classifier = torch.nn.Linear(FLAGS.classifier_hidden_d, FLAGS.num_classes, bias=True)
        self.log_softmax = torch.nn.LogSoftmax(dim=1)
        self.loss_fun = torch.nn.NLLLoss()

    def forward(self, hidden_states: torch.Tensor, input_mask: torch.Tensor) -> Tuple[torch.Tensor, torch.Tensor]:
        """Pass the hidden_vector into the classifier."""
        # mask the correct hidden_states from non-masked tokens.
        # masked tokens are zero!
        b_sz, seq_len, h_dim = hidden_states.size()
        extended_mask = input_mask.view(b_sz, seq_len, 1).expand_as(hidden_states)
        good_hidden_states = hidden_states * extended_mask

        # average pooling as the input feature vector.
        hidden_vector = torch.sum(good_hidden_states, dim=1) / torch.sum(extended_mask, dim=1)

        feature_vector = self.act(self.layer(hidden_vector))
        scores = self.classifier(feature_vector)
        logits = self.log_softmax(scores)
        return scores, logits

    def compute_loss(
        self, hidden_states: torch.Tensor, input_mask: torch.Tensor, class_indices: torch.Tensor
    ) -> torch.Tensor:
        """Compute the cross-entropy loss for the above classifier."""
        _, logits = self.forward(hidden_states, input_mask)
        loss = self.loss_fun(logits, class_indices)
        return loss


class ClassifierT5(MyBaseT5):
    """Wrapper class around the T5 Model with a classifier on top of the T5
    encoder."""

    def __init__(self) -> None:
        super().__init__()

        # construct tokenizer
        self.tokenizer = T5Tokenizer.from_pretrained(FLAGS.t5_pretrained_model)

        # construct the underlying t5 model
        if FLAGS.t5_exp_type == "classifier_finetune":
            self.model_pool["t5_encoder"] = T5EncoderModel.from_pretrained(FLAGS.t5_pretrained_model)

        # use the d_model from the t5 config defined internally from huggingface.
        self.model_pool["classifier_model"] = FFClassifier(self.model_pool["t5_encoder"].config.d_model)

        self.setup_models()

    def predict(self, batch: torch.utils.data.Dataset) -> Iterator[Dict[str, Union[str, float]]]:
        """The main prediction loop using a separate classifier."""

        self.predict_mode_on()
        loaded_batch = self.move_to_gpu(batch, keys=["input_ids", "attention_mask"])

        t5_encoder = self.model_pool["t5_encoder"]
        classifier_model = self.model_pool["classifier_model"]

        output = t5_encoder(
            input_ids=loaded_batch["input_ids"],
            attention_mask=loaded_batch["attention_mask"],
        )

        encoder_hidden_states = output.last_hidden_state

        _, logits = classifier_model(encoder_hidden_states, loaded_batch["attention_mask"])

        predictions = torch.argmax(logits, dim=1).cpu().detach().numpy()

        # not efficient, but let's pair input along the prediction class.
        inputs_str = self.tokenizer.batch_decode(loaded_batch["input_ids"], skip_special_tokens=True)

        for index, input_str in enumerate(inputs_str):
            output_row = {
                "predicted_class": predictions[index],
                "input": input_str,
            }
            yield output_row

    def train(self, batch: torch.utils.data.Dataset) -> Dict[str, float]:
        """The classifier training step."""
        self.train_mode_on()
        loaded_batch = self.move_to_gpu(batch, keys=["input_ids", "attention_mask", "class_indices"])

        t5_encoder = self.model_pool["t5_encoder"]
        classifier_model = self.model_pool["classifier_model"]

        output = t5_encoder(
            input_ids=loaded_batch["input_ids"],
            attention_mask=loaded_batch["attention_mask"],
        )
        encoder_hidden_states = output.last_hidden_state
        loss = classifier_model.compute_loss(
            encoder_hidden_states, loaded_batch["attention_mask"], loaded_batch["class_indices"]
        )
        loss_value = loss.item()

        # backProp
        loss.backward()

        # optimize
        self.optimizer.step()

        return {"loss_value": loss_value}<|MERGE_RESOLUTION|>--- conflicted
+++ resolved
@@ -1,10 +1,5 @@
-<<<<<<< HEAD
-"""This is a module to train a classifier on top of the encoder of T5."""
-from typing import Dict, Iterator, Tuple
-=======
 """ This is a module to train a classifier on top of the encoder of T5."""
 from typing import Dict, Iterator, Tuple, Union
->>>>>>> 9ab3c7c8
 
 import torch
 from absl import flags
